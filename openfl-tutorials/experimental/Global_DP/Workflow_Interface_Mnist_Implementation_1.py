# Copyright (C) 2020-2022 Intel Corporation
# SPDX-License-Identifier: Apache-2.0

# Co-authored-by: Anindya S. Paul <anindya.s.paul@intel.com>
# Co-authored-by: Brandon Edwards <brandon.edwards@intel.com>
# Co-authored-by: Mansi Sharma <mansi.sharma@intel.com>

from clip_optimizer import ClipOptimizer
from copy import deepcopy
import torch.nn as nn
import torch.nn.functional as F
import torch.optim as optim
import torch
import torchvision
import numpy as np
from openfl.experimental.interface import FLSpec, Aggregator, Collaborator
from openfl.experimental.runtime import LocalRuntime
from openfl.experimental.placement import aggregator, collaborator

from torch.distributions.normal import Normal
from opacus.accountants.rdp import RDPAccountant
from opacus.data_loader import DPDataLoader
from torch.utils.data import DataLoader

import argparse
import yaml

import warnings

warnings.filterwarnings("ignore")


batch_size_train = 64
batch_size_test = 1000
learning_rate = 0.01
momentum = 0.5
log_interval = 10

# Fixing the seed for result repeatation: remove below to stop repeatable runs
# ----------------------------------
random_seed = 5495300300540669060
g_device = torch.Generator(device="cuda")
# Uncomment the line below to use g_cpu if not using cuda
# g_device = torch.Generator() # noqa: E800
# NOTE: remove below to stop repeatable runs
g_device.manual_seed(random_seed)
print(f"\n\nWe are using seed: {random_seed}")
# ----------------------------------

# Loading torchvision MNIST datasets
mnist_train = torchvision.datasets.MNIST(
    "files/",
    train=True,
    download=True,
    transform=torchvision.transforms.Compose(
        [
            torchvision.transforms.ToTensor(),
            torchvision.transforms.Normalize((0.1307,), (0.3081,)),
        ]
    ),
)

mnist_test = torchvision.datasets.MNIST(
    "files/",
    train=False,
    download=True,
    transform=torchvision.transforms.Compose(
        [
            torchvision.transforms.ToTensor(),
            torchvision.transforms.Normalize((0.1307,), (0.3081,)),
        ]
    ),
)


class Net(nn.Module):
    def __init__(self):
        super(Net, self).__init__()
        self.conv1 = nn.Conv2d(1, 10, kernel_size=5)
        self.conv2 = nn.Conv2d(10, 20, kernel_size=5)
        self.conv2_drop = nn.Dropout2d()
        self.fc1 = nn.Linear(320, 50)
        self.fc2 = nn.Linear(50, 10)

    def forward(self, x):
        x = F.relu(F.max_pool2d(self.conv1(x), 2))
        x = F.relu(F.max_pool2d(self.conv2_drop(self.conv2(x)), 2))
        x = x.view(-1, 320)
        x = F.relu(self.fc1(x))
        x = F.dropout(x, training=self.training)
        x = self.fc2(x)
        return F.log_softmax(x)


def default_optimizer(model):
    """
    Return a new optimizer: we have only tested torch.optim.SGD w/ momentum
    however, we encouraging users to test other optimizers (i.e. torch.optim.Adam)
    and provide us feedback regarding your observations.

    Args:
        model:   NN model architected from nn.module class
    """
    return optim.SGD(model.parameters(), lr=learning_rate, momentum=momentum)


def FedAvg(models, previous_global_model=None, dp_params=None):  # NOQA: N802
    """
    Return a Federated average model based on Fedavg algorithm: H. B. Mcmahan,
    E. Moore, D. Ramage, S. Hampson, and B. A. Y.Arcas,
    “Communication-efficient learning of deep networks
    from decentralized data,” 2017.
    This tutorial utilizes non-weighted averaging of collaborator
    model updates regardless of whether DP config is used.
    Weighted FedAvg is currently not supported.

    Args:
        models: Python list of locally trained models by each collaborator
        at the current round
        previous_global_model: Federated averaged model from the previous round
        dp_params: Python dictionary for differential privacy
        specific hyperparameters as read from "test_config.yml"
    """
    if dp_params is not None and previous_global_model is not None:
        # Validate that in fact the local models clipped their updates
        non_delta_states = [model.state_dict() for model in models]
        previous_global_model_state = previous_global_model.cpu().state_dict()
        delta_states = []
        for non_delta_state in non_delta_states:
            delta_states.append(
                {
                    key: non_delta_state[key] - previous_global_model_state[key]
                    for key in non_delta_state
                }
            )
        for idx, state in enumerate(delta_states):
            per_layer_norms = []
            for key, tensor in state.items():
                per_layer_norms.append(torch.norm(tensor))

            if torch.norm(torch.Tensor(per_layer_norms)) > dp_params["clip_norm"]:
                raise ValueError(
                    f"The model with index {idx} had update whose "
                    + "L2-norm was greater than clip norm."
                    + "Correct the local periodic clipping."
                )
    new_model = models[0]
    state_dicts = [model.state_dict() for model in models]
    state_dict = models[0].state_dict()
    if len(state_dicts) > 1:
        for key in models[0].state_dict():
            state_dict[key] = np.sum(
                np.array([state[key] for state in state_dicts], dtype=object), axis=0
            ) / len(models)
    new_model.load_state_dict(state_dict)
    return new_model


def inference(network, test_loader, device):
    network.eval()
    test_loss = 0
    correct = 0
    with torch.no_grad():
        for data, target in test_loader:
            data = data.to(device)
            target = target.to(device)
            output = network(data)
            test_loss += F.nll_loss(output, target, size_average=False).item()
            pred = output.data.max(1, keepdim=True)[1]
            correct += pred.eq(target.data.view_as(pred)).sum()
    test_loss /= len(test_loader.dataset)
    print(
        f"\nTest set: Avg. loss: {test_loss:.4f},"
        + f"Accuracy: {correct}/{len(test_loader.dataset)}"
        + f"({(100.0 * correct / len(test_loader.dataset)):.0f})\n"
    )
    accuracy = float(correct / len(test_loader.dataset))
    return accuracy


def optimizer_to_device(optimizer, device):
    """
    Sending the "torch.optim.Optimizer" object into the specified device
    for model training and inference

    Args:
        optimizer: torch.optim.Optimizer from "default_optimizer" function
        device: CUDA device id or "cpu"
    """
    if optimizer.state_dict != {}:
        if isinstance(optimizer, optim.SGD):
            for param in optimizer.param_groups[0]["params"]:
                param.data = param.data.to(device)
                if param.grad is not None:
                    param.grad = param.grad.to(device)
        elif isinstance(optimizer, optim.Adam):
            for state in optimizer.state.values():
                for k, v in state.items():
                    if isinstance(v, torch.Tensor):
                        state[k] = v.to(device)
    else:
        raise (
            ValueError("Current optimizer state does not have dict keys: please verify")
        )


def clip_testing_on_optimizer_parameters(
    optimizer_before_step_params,
    optimizer_after_step_params,
    collaborator_name,
    round_num,
    device,
):
    """
    Test to check that optimizer parameters are clipped after performing
    optimizer step method.

    Args:
        optimizer_before_step_params: optimizer parameters before step
        optimizer_after_step_params: optimizer parameters after step
        collaborator_name: name of the collaborator (Type:string)
        round_num: current round (Type:int)
        device: CUDA device id or "cpu"
    """
    len_equal_tensor = 0
    for param_idx in range(len(optimizer_after_step_params)):
        for tensor_1, tensor_2 in zip(
            optimizer_before_step_params[param_idx],
            optimizer_after_step_params[param_idx],
        ):
            if torch.equal(tensor_1.to(device), tensor_2.to(device)) is True:
                len_equal_tensor += 1
    if len_equal_tensor == len(optimizer_after_step_params):
        raise (
            ValueError(
                "No clipping effect: Optimizer param data is the same "
                + "between before and after optimizer step for collaborator: "
                + f"{collaborator_name} at round {round_num}"
            )
        )


def validate_dp_params(dp_params):
    """
    The differential privacy block should have the exact keys as provided below.

    Args:
        dp_params: Python dictionary for differential privacy
        specific hyperparameters as read from "test_config.yml"
    """
    required_dp_keys = [
        "clip_norm",
        "noise_multiplier",
        "delta",
        "sample_rate",
        "clip_frequency",
    ]
    keys = dp_params.keys()
    excess = list(set(keys).difference(set(required_dp_keys)))
    deficit = list(set(required_dp_keys).difference(keys))

    if excess != []:
        print(
            f"\nCAUTION: The keys: {excess} where provided in the 'differential_privacy'"
            + "block of the flow config and are not being used.\n"
        )
    if deficit != []:
        raise ValueError(
            f"The 'differential_privacy' block is missing the required keys: {deficit}"
        )


def parse_config(config_path):
    """
    Parse "test_config.yml".

    Args:
        config_path: Path of "test_config.yml"
    """
    with open(config_path, "rb") as _file:
        config = yaml.safe_load(_file)
    return config


def add_noise_on_aggegated_parameters(collaborators, model, dp_params):
    """
    Adds noise on aggregated model parameters performed at the aggregator.

    Args:
        collaborators: Python list of collaborator name strings
        model: Federeated averaged model
        dp_params: Python dictionary for differential privacy
        specific hyperparameters as read from "test_config.yml"
    """
    state_dict = model.state_dict()
    normal_distribution = Normal(
        loc=0, scale=dp_params["noise_multiplier"] * dp_params["clip_norm"]
    )
    with torch.no_grad():
        for param_tensor in model.state_dict():
            noise_samples = normal_distribution.sample(
                state_dict[param_tensor].shape
            ) / int(dp_params["sample_rate"] * float(len(collaborators)))
            state_dict[param_tensor].add_(noise_samples)
    model.load_state_dict(state_dict)
    return model


class FederatedFlow(FLSpec):
    def __init__(
        self,
        config_path,
        model,
        collaborator_names,
        device,
        total_rounds=10,
        top_model_accuracy=0,
        clip_test=False,
        **kwargs,
    ):
        super().__init__(**kwargs)
        self.model = model
        self.previous_global_model = Net()
        self.collaborator_names = collaborator_names
        self.total_rounds = total_rounds
        self.top_model_accuracy = top_model_accuracy
        self.device = device
        self.clip_test = clip_test
        self.round = 0  # starting round
        self.aggregated_model_accuracy = None
        self.privacy_accountant = RDPAccountant()
        config = parse_config(config_path)

        if "differential_privacy" not in config:
            self.dp_params = None
        else:
            self.dp_params = config["differential_privacy"]
            print(f"Here are dp_params: {self.dp_params}")
            validate_dp_params(self.dp_params)

    @aggregator
    def start(self):
        print("Performing initialization for model")
        self.collaborators = self.runtime.collaborators
        self.private = 10

        if self.dp_params is None:
            self.round_collaborators = self.collaborators
            self.optimizers = {
                collaborator_name: default_optimizer(self.model)
                for collaborator_name in self.collaborator_names
            }

        else:
            self.optimizers = {
                collaborator_name: ClipOptimizer(
                    base_optimizer=default_optimizer(self.model),
                    device=self.device,
                    clip_norm=self.dp_params["clip_norm"],
                    clip_freq=self.dp_params["clip_frequency"],
                )
                for collaborator_name in self.collaborator_names
            }
            self.sample_rate = self.dp_params["sample_rate"]
            global_data_loader = DataLoader(
                self.collaborators,
                batch_size=int(self.sample_rate * float(len(self.collaborators))),
            )
            dp_data_loader = DPDataLoader.from_data_loader(
                global_data_loader, distributed=False
            )
            collaborator_batch = []
            batch_sizes = []
            for cols in dp_data_loader:
                batch_sizes.append(len(cols))
                collaborator_batch.append(cols)
            self.round_collaborators = collaborator_batch[0]

        if len(self.round_collaborators) != 0:
            if not isinstance(self.round_collaborators[0], torch.Tensor):
                print(20 * "#")
                print(f"Round {self.round}...")
                print("Batch sizes sampled:", batch_sizes)
                print(
                    f"Collaborators patricipated in Round: {self.round}",
                    self.round_collaborators,
                )
                print(20 * "#")
                self.next(
                    self.aggregated_model_validation,
                    foreach="round_collaborators",
                    exclude=["private"],
                )
            else:
                print(f"No collaborator selected for training at Round: {self.round}")
                self.next(self.check_round_completion)
        else:
            print(f"No collaborator selected for training at Round: {self.round}")
            self.next(self.check_round_completion)

    @collaborator
    def aggregated_model_validation(self):
        print(f"Performing aggregated model validation for collaborator {self.input}")
        self.model = self.model.to(self.device)
        self.previous_global_model = self.previous_global_model.to(self.device)

        # verifying that model went to the correct GPU device
        assert next(self.model.parameters()).device == self.device
        assert next(self.previous_global_model.parameters()).device == self.device

        self.agg_validation_score = inference(self.model, self.test_loader, self.device)
        print(f"{self.input} value of {self.agg_validation_score}")
        self.collaborator_name = self.input
        self.next(self.train)

    @collaborator
    def train(self):
        print(f"Performing model training for collaborator {self.input}")
        self.optimizer = ClipOptimizer(
            base_optimizer=default_optimizer(self.model),
            device=self.device,
            clip_norm=self.dp_params["clip_norm"],
            clip_freq=self.dp_params["clip_frequency"],
        )

        # copy state dict from optimizer object from previous round to the newly
        # instantiated optimizer for the same collaborator
        if self.round > 0:
            optimizer_to_device(optimizer=self.optimizer, device=self.device)
            self.optimizer.load_state_dict(
                deepcopy(self.optimizers[self.input].state_dict())
            )

        self.model.train()
        train_losses = []
        for batch_idx, (data, target) in enumerate(self.train_loader):
            data = data.to(self.device)
            target = target.to(self.device)
            self.optimizer.zero_grad()
            output = self.model(data)
            loss = F.nll_loss(output, target).to(self.device)
            loss.backward()

            if self.clip_test:
                optimizer_before_step_params = [
                    param.data for param in self.optimizer.param_groups()[0]["params"]
                ]

            self.optimizer.step(
                global_model_state=self.previous_global_model.state_dict(),
                last_iter=(batch_idx == (len(self.train_loader) - 1)),
            )

            if batch_idx % self.dp_params["clip_frequency"] == 0 or (
                batch_idx == (len(self.train_loader) - 1)
            ):
                if self.clip_test:
                    optimizer_after_step_params = [
                        param.data
                        for param in self.optimizer.param_groups()[0]["params"]
                    ]
                    clip_testing_on_optimizer_parameters(
                        optimizer_before_step_params,
                        optimizer_after_step_params,
                        self.collaborator_name,
                        self.round,
                        self.device,
                    )

            train_losses.append(loss.item())

        self.loss = np.mean(train_losses)
        self.training_completed = True

        tmp_opt = deepcopy(self.optimizers[self.input])
        tmp_opt.load_state_dict(self.optimizer.state_dict())
        self.optimizer = tmp_opt
        torch.cuda.empty_cache()
        self.next(self.local_model_validation)

    @collaborator
    def local_model_validation(self):
        print(f"Performing local model validation for collaborator {self.input}")
        self.local_validation_score = inference(
            self.model, self.test_loader, self.device
        )
        print(f"{self.input} value of {self.local_validation_score}")
        self.next(self.join, exclude=["training_completed"])

    @aggregator
    def join(self, inputs):
        self.average_loss = sum(input.loss for input in inputs) / len(inputs)
        self.aggregated_model_accuracy = sum(
            input.agg_validation_score for input in inputs
        ) / len(inputs)
        self.local_model_accuracy = sum(
            input.local_validation_score for input in inputs
        ) / len(inputs)
        print(
            f"Average aggregated model validation values = {self.aggregated_model_accuracy}"
        )
        print(f"Average training loss = {self.average_loss}")
        print(f"Average local model validation values = {self.local_model_accuracy}")
        if self.dp_params is not None:
            self.model = FedAvg(
                [input.model.cpu() for input in inputs],
                previous_global_model=self.previous_global_model,
                dp_params=self.dp_params,
            )
        else:
            self.model = FedAvg([input.model.cpu() for input in inputs])

        if self.dp_params is not None:
            self.model = add_noise_on_aggegated_parameters(
                self.collaborators, self.model, self.dp_params
            )
            self.privacy_accountant.step(
                noise_multiplier=self.dp_params["noise_multiplier"],
                sample_rate=self.sample_rate,
            )
            epsilon, best_alpha = self.privacy_accountant.get_privacy_spent(
                delta=self.dp_params["delta"]
            )
            print(20 * "#")
            print(
                f"\nCurrent privacy spent using delta={self.dp_params['delta']} "
                + f"is epsilon={epsilon} (best alpha was: {best_alpha})."
            )
            print(20 * "#")
        self.previous_global_model.load_state_dict(deepcopy(self.model.state_dict()))
        self.optimizers.update(
            {input.collaborator_name: input.optimizer for input in inputs}
        )
        del inputs
        self.next(self.check_round_completion)

    @aggregator
    def check_round_completion(self):
        if self.round == self.total_rounds - 1:
            self.next(self.end)
        else:
            if self.aggregated_model_accuracy is not None:
                if self.aggregated_model_accuracy > self.top_model_accuracy:
                    print(
                        f"Accuracy improved to {self.aggregated_model_accuracy} for "
                        + f"round {self.round}"
                    )
                    self.top_model_accuracy = self.aggregated_model_accuracy

            if self.dp_params is not None:
                global_data_loader = DataLoader(
                    self.collaborators,
                    batch_size=int(self.sample_rate * float(len(self.collaborators))),
                )
                dp_data_loader = DPDataLoader.from_data_loader(
                    global_data_loader, distributed=False
                )
                collaborator_batch = []
                batch_sizes = []
                for cols in dp_data_loader:
                    batch_sizes.append(len(cols))
                    collaborator_batch.append(cols)
                self.round_collaborators = collaborator_batch[0]
            else:
                self.round_collaborators = self.collaborators

            self.round += 1

            if len(self.round_collaborators) != 0:
                if not isinstance(self.round_collaborators[0], torch.Tensor):
                    print(20 * "#")
                    print(f"Round {self.round}...")
                    print("Batch sizes sampled:", batch_sizes)
                    print(
                        f"Collaborators patricipated in Round: {self.round}",
                        self.round_collaborators,
                    )
                    self.next(
                        self.aggregated_model_validation,
                        foreach="round_collaborators",
                        exclude=["private"],
                    )
                    print(20 * "#")
                else:
                    print(
                        f"No collaborator selected for training at Round: {self.round}"
                    )
                    self.next(self.check_round_completion)
            else:
                print(f"No collaborator selected for training at Round: {self.round}")
                self.next(self.check_round_completion)

    @aggregator
    def end(self):
        print(20 * "#")
        print("All rounds completed successfully")
        print(20 * "#")
        print("This is the end of the flow")
        print(20 * "#")


if __name__ == "__main__":
    argparser = argparse.ArgumentParser(description=__doc__)
    argparser.add_argument(
        "--config_path", help="Absolute path to the flow configuration file"
    )
    argparser.add_argument(
        "--clip_test",
        default=False,
        help="Indicate enabling of optimizer param testing before and after clip",
    )

    args = argparser.parse_args()

    if torch.cuda.is_available():
        device = torch.device("cuda:0")
    else:
        device = torch.device("cpu")

    # Setup participants
    # Set `num_gpus=0.09` to `num_gpus=0.0` in order to run this tutorial on CPU
<<<<<<< HEAD
    aggregator = Aggregator(num_gpus=0.09)  # Assuming GPU(s) is available in the machine
=======
    aggregator = Aggregator(num_gpus=0.09)
>>>>>>> 02076b3f

    # Collaborator names
    collaborator_names = [
        "Portland",
        "Seattle",
        "Bangalore",
        "Chandler",
        "Austin",
        "Hudson",
        "Penang",
        "Haifa",
        "CostaRica",
        "Guadalajara",
    ]

    def callable_to_initialize_collaborator_private_attributes(
        index, n_collaborators, batch_size, train_dataset, test_dataset
    ):
        train = deepcopy(train_dataset)
        test = deepcopy(test_dataset)
        train.data = train_dataset.data[index::n_collaborators]
        train.targets = train_dataset.targets[index::n_collaborators]
        test.data = test_dataset.data[index::n_collaborators]
        test.targets = test_dataset.targets[index::n_collaborators]

        return {
            "train_loader": torch.utils.data.DataLoader(
                train, batch_size=batch_size, shuffle=True
            ),
            "test_loader": torch.utils.data.DataLoader(
                test, batch_size=batch_size, shuffle=True
            ),
        }

    collaborators = []
    for idx, collaborator_name in enumerate(collaborator_names):
        collaborators.append(
            Collaborator(
                name=collaborator_name,
                private_attributes_callable=callable_to_initialize_collaborator_private_attributes,
                # Set `num_gpus=0.09` to `num_gpus=0.0` in order to run this tutorial on CPU
                num_cpus=0.0,
                num_gpus=0.09,  # Assuming GPU(s) is available in the machine
                index=idx,
                n_collaborators=len(collaborator_names),
                batch_size=batch_size_train,
                train_dataset=mnist_train,
                test_dataset=mnist_test,
            )
        )

    local_runtime = LocalRuntime(
        aggregator=aggregator, collaborators=collaborators, backend="ray"
    )
    print(f"Local runtime collaborators = {local_runtime.collaborators}")

    top_model_accuracy = 0
    model = Net()
    total_rounds = 10

    flflow = FederatedFlow(
        config_path=args.config_path,
        model=model,
        collaborator_names=collaborator_names,
        device=device,
        total_rounds=total_rounds,
        top_model_accuracy=top_model_accuracy,
        clip_test=args.clip_test,
    )
    flflow.runtime = local_runtime
    flflow.run()<|MERGE_RESOLUTION|>--- conflicted
+++ resolved
@@ -619,11 +619,7 @@
 
     # Setup participants
     # Set `num_gpus=0.09` to `num_gpus=0.0` in order to run this tutorial on CPU
-<<<<<<< HEAD
-    aggregator = Aggregator(num_gpus=0.09)  # Assuming GPU(s) is available in the machine
-=======
     aggregator = Aggregator(num_gpus=0.09)
->>>>>>> 02076b3f
 
     # Collaborator names
     collaborator_names = [
