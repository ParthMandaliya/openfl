# Copyright (C) 2020-2023 Intel Corporation
# SPDX-License-Identifier: Apache-2.0

import sys
from openfl.experimental.interface import FLSpec, Aggregator, Collaborator
from openfl.experimental.runtime import LocalRuntime
from openfl.experimental.placement import aggregator, collaborator


class bcolors:  # NOQA: N801
    HEADER = "\033[95m"
    OKBLUE = "\033[94m"
    OKCYAN = "\033[96m"
    OKGREEN = "\033[92m"
    WARNING = "\033[93m"
    FAIL = "\033[91m"
    ENDC = "\033[0m"
    BOLD = "\033[1m"
    UNDERLINE = "\033[4m"


class TestFlowInclude(FLSpec):
    """
    Testflow to validate include functionality in Federated Flow
    """

    include_error_list = []

    @aggregator
    def start(self):
        """
        Flow start.
        """
        print(
            f"{bcolors.OKBLUE}Testing FederatedFlow - Starting Test for Include Attributes "
            + f"{bcolors.ENDC}"
        )
        self.collaborators = self.runtime.collaborators

        self.exclude_agg_to_agg = 10
        self.include_agg_to_agg = 100
        self.next(
            self.test_include_agg_to_agg,
            include=["include_agg_to_agg", "collaborators"],
        )

    @aggregator
    def test_include_agg_to_agg(self):
        """
        Testing whether attributes are included from agg to agg
        """
        if (
            hasattr(self, "include_agg_to_agg") is True
            and hasattr(self, "exclude_agg_to_agg") is False
        ):
            print(
                f"{bcolors.OKGREEN} ... Include test passed in test_include_agg_to_agg "
                + f"{bcolors.ENDC}"
            )
        else:
            TestFlowInclude.include_error_list.append("test_include_agg_to_agg")
            print(
                f"{bcolors.FAIL} ... Include test failed in test_include_agg_to_agg {bcolors.ENDC}"
            )

        self.include_agg_to_collab = 100
        self.exclude_agg_to_collab = 78
        self.next(
            self.test_include_agg_to_collab,
            foreach="collaborators",
            include=["include_agg_to_collab", "collaborators"],
        )

    @collaborator
    def test_include_agg_to_collab(self):
        """
        Testing whether attributes are included from agg to collab
        """
        if (
            hasattr(self, "include_agg_to_agg") is False
            and hasattr(self, "exclude_agg_to_agg") is False
            and hasattr(self, "exclude_agg_to_collab") is False
            and hasattr(self, "include_agg_to_collab") is True
        ):
            print(
                f"{bcolors.OKGREEN} ... Include test passed in test_include_agg_to_collab "
                + f"{bcolors.ENDC}"
            )
        else:
            TestFlowInclude.include_error_list.append("test_include_agg_to_collab")
            print(
                f"{bcolors.FAIL} ... Include test failed in test_include_agg_to_collab "
                + f"{bcolors.ENDC}"
            )
        self.exclude_collab_to_collab = 10
        self.include_collab_to_collab = 44
        self.next(
            self.test_include_collab_to_collab,
            include=["include_collab_to_collab"],
        )

    @collaborator
    def test_include_collab_to_collab(self):
        """
        Testing whether attributes are included from collab to collab
        """
        if (
            hasattr(self, "include_agg_to_agg") is False
            and hasattr(self, "include_agg_to_collab") is False
            and hasattr(self, "include_collab_to_collab") is True
            and hasattr(self, "exclude_agg_to_agg") is False
            and hasattr(self, "exclude_agg_to_collab") is False
            and hasattr(self, "exclude_collab_to_collab") is False
        ):
            print(
                f"{bcolors.OKGREEN} ... Include test passed in test_include_collab_to_collab "
                + f"{bcolors.ENDC}"
            )
        else:
            TestFlowInclude.include_error_list.append("test_include_collab_to_collab")
            print(
                f"{bcolors.FAIL} ... Include test failed in test_include_collab_to_collab "
                + f"{bcolors.ENDC}"
            )

        self.exclude_collab_to_agg = 20
        self.include_collab_to_agg = 56
        self.next(self.join, include=["include_collab_to_agg"])

    @aggregator
    def join(self, inputs):
        """
        Testing whether attributes are included from collab to agg
        """
        # Aggregator attribute check
        validate = (
            hasattr(self, "include_agg_to_agg") is True
            and hasattr(self, "include_agg_to_collab") is True
            and hasattr(self, "exclude_agg_to_collab") is True
            and hasattr(self, "exclude_agg_to_agg") is False
        )

        # Collaborator attribute check
        for input in inputs:
            validation = validate and (
                hasattr(input, "include_collab_to_collab") is False
                and hasattr(input, "exclude_collab_to_collab") is False
                and hasattr(input, "exclude_collab_to_agg") is False
                and hasattr(input, "include_collab_to_agg") is True
            )

        if validation:
            print(f"{bcolors.OKGREEN} ... Include test passed in join {bcolors.ENDC}")
        else:
            TestFlowInclude.include_error_list.append("join")
            print(f"{bcolors.FAIL} ... Include test failed in join {bcolors.ENDC}")

        print(f"\n{bcolors.UNDERLINE}Include attribute test summary: {bcolors.ENDC}\n")

        if TestFlowInclude.include_error_list:
            validated_include_variables = ",".join(TestFlowInclude.include_error_list)
            print(
                f"{bcolors.FAIL} ...Test case failed for {validated_include_variables} "
                + f"{bcolors.ENDC}"
            )

        self.next(self.end)

    @aggregator
    def end(self):
        """
        This is the 'end' step. All flows must have an 'end' step, which is the
        last step in the flow.
        """
        print(
            f"{bcolors.OKBLUE}Testing FederatedFlow - Ending Test for Include Attributes "
            + f"{bcolors.ENDC}"
        )
        if TestFlowInclude.include_error_list:
            raise (
                AssertionError(
                    f"{bcolors.FAIL}\n ...Test case failed ... {bcolors.ENDC}"
                )
            )


if __name__ == "__main__":
    # Setup participants
    aggregator = Aggregator()

    # Setup collaborators
    collaborator_names = ["Portland", "Chandler", "Bangalore", "Delhi"]
    collaborators = []
<<<<<<< HEAD
    for idx, collaborator_name in enumerate(collaborator_names):
=======
    for collaborator_name in collaborator_names:
>>>>>>> 02076b3f
        collaborators.append(Collaborator(name=collaborator_name))

    local_runtime = LocalRuntime(
        aggregator=aggregator,
        collaborators=collaborators,
    )

    if len(sys.argv) > 1:
        if sys.argv[1] == "ray":
            local_runtime = LocalRuntime(
                aggregator=aggregator, collaborators=collaborators, backend="ray"
            )

    print(f"Local runtime collaborators = {local_runtime.collaborators}")

    flflow = TestFlowInclude(checkpoint=True)
    flflow.runtime = local_runtime
    for i in range(5):
        print(f"Starting round {i}...")
        flflow.run()

    print(f"{bcolors.OKBLUE}End of Testing FederatedFlow {bcolors.ENDC}")<|MERGE_RESOLUTION|>--- conflicted
+++ resolved
@@ -191,11 +191,7 @@
     # Setup collaborators
     collaborator_names = ["Portland", "Chandler", "Bangalore", "Delhi"]
     collaborators = []
-<<<<<<< HEAD
-    for idx, collaborator_name in enumerate(collaborator_names):
-=======
     for collaborator_name in collaborator_names:
->>>>>>> 02076b3f
         collaborators.append(Collaborator(name=collaborator_name))
 
     local_runtime = LocalRuntime(
