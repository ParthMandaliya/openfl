--- conflicted
+++ resolved
@@ -99,10 +99,6 @@
         print(f"Saved data artifacts for {parent_func.__name__}")
 
 
-<<<<<<< HEAD
-def check_resource_allocation(num_gpus, each_participant_gpu_usage):
-    remaining_gpu_memory = {}
-=======
 def old_check_resource_allocation(num_gpus, each_participant_gpu_usage):
     remaining_gpu_memory = {}
     # TODO for each GPU the funtion tries see if all participant usages fit into a GPU, it it
@@ -116,7 +112,6 @@
     # partipant if it doesn't and continue
     # to the next GPU to see if it fits in that one, only if we run out of GPUs should this
     # funtion raise an error.
->>>>>>> 02076b3f
     for gpu in np.ones(num_gpus, dtype=int):
         for i, (participant_name, participant_gpu_usage) in enumerate(
             each_participant_gpu_usage.items()
@@ -125,13 +120,8 @@
                 break
             if gpu < participant_gpu_usage:
                 remaining_gpu_memory.update({participant_name: gpu})
-<<<<<<< HEAD
-                each_participant_gpu_usage = dict(itertools.islice(
-                    each_participant_gpu_usage.items(), i)
-=======
                 each_participant_gpu_usage = dict(
                     itertools.islice(each_participant_gpu_usage.items(), i)
->>>>>>> 02076b3f
                 )
             else:
                 gpu -= participant_gpu_usage
@@ -139,8 +129,6 @@
         raise ResourcesAllocationError(
             f"Failed to allocate Participant {list(remaining_gpu_memory.keys())} "
             + "to specified GPU. Please try allocating lesser GPU resources to participants"
-<<<<<<< HEAD
-=======
         )
 
 
@@ -170,5 +158,4 @@
         raise ResourcesAllocationError(
             f"Failed to allocate Participant {list(need_assigned.keys())} "
             + "to specified GPU. Please try allocating lesser GPU resources to participants"
->>>>>>> 02076b3f
         )