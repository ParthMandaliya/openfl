--- conflicted
+++ resolved
@@ -3,22 +3,14 @@
 
 """openfl.experimental.interface.participants module."""
 
-<<<<<<< HEAD
-from typing import Dict, Any, Callable, Optional
-=======
 from typing import Dict, Any
 from typing import Callable, Optional
->>>>>>> 02076b3f
 
 
 class Participant:
     def __init__(self, name: str = ""):
         self.private_attributes = {}
-<<<<<<< HEAD
         self._name = name.lower()
-=======
-        self._name = name
->>>>>>> 02076b3f
 
     @property
     def name(self):
@@ -26,11 +18,7 @@
 
     @name.setter
     def name(self, name: str):
-<<<<<<< HEAD
         self._name = name.lower()
-=======
-        self._name = name
->>>>>>> 02076b3f
 
     def private_attributes(self, attrs: Dict[str, Any]) -> None:
         """
@@ -55,7 +43,6 @@
     """
     Defines a collaborator participant
     """
-<<<<<<< HEAD
 
     def __init__(
         self,
@@ -65,10 +52,6 @@
         num_gpus: int = 0.0,
         **kwargs
     ):
-=======
-    def __init__(self, name: str = "", private_attributes_callable: Callable = None,
-                 num_cpus: int = 0, num_gpus: int = 0.0, **kwargs):
->>>>>>> 02076b3f
         """
         Create collaborator object with custom resources and a callable
         function to assign private attributes
@@ -99,13 +82,9 @@
             self.private_attributes_callable = private_attributes_callable
         else:
             if not callable(private_attributes_callable):
-<<<<<<< HEAD
                 raise Exception(
                     "private_attributes_callable  parameter must be a callable"
                 )
-=======
-                raise Exception("private_attributes_callable  parameter must be a callable")
->>>>>>> 02076b3f
             else:
                 self.private_attributes_callable = private_attributes_callable
 
@@ -140,13 +119,7 @@
         # parameters from clone, then delete attributes from clone.
         for attr_name in self.private_attributes:
             if hasattr(clone, attr_name):
-<<<<<<< HEAD
                 self.private_attributes.update({attr_name: getattr(clone, attr_name)})
-=======
-                self.private_attributes.update(
-                    {attr_name: getattr(clone, attr_name)}
-                )
->>>>>>> 02076b3f
                 delattr(clone, attr_name)
 
     def execute_func(self, ctx: Any, f_name: str, callback: Callable) -> Any:
@@ -259,4 +232,4 @@
 
         self.__delete_agg_attrs_from_clone(ctx)
 
-        return ctx
+        return ctx