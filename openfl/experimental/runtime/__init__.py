# Copyright (C) 2020-2023 Intel Corporation
# SPDX-License-Identifier: Apache-2.0

""" openfl.experimental.runtime package Runtime class."""

from .runtime import Runtime
from .local_runtime import LocalRuntime
from .federated_runtime import FederatedRuntime

<<<<<<< HEAD
=======

>>>>>>> 02076b3f
__all__ = ["FederatedRuntime", "LocalRuntime", "Runtime"]<|MERGE_RESOLUTION|>--- conflicted
+++ resolved
@@ -7,8 +7,5 @@
 from .local_runtime import LocalRuntime
 from .federated_runtime import FederatedRuntime
 
-<<<<<<< HEAD
-=======
 
->>>>>>> 02076b3f
 __all__ = ["FederatedRuntime", "LocalRuntime", "Runtime"]