--- conflicted
+++ resolved
@@ -11,10 +11,7 @@
 import gc
 from openfl.experimental.runtime import Runtime
 from typing import TYPE_CHECKING, Optional
-<<<<<<< HEAD
-=======
 import math
->>>>>>> 02076b3f
 
 if TYPE_CHECKING:
     from openfl.experimental.interface import Aggregator, Collaborator, FLSpec
@@ -38,17 +35,12 @@
         self.__remote_contexts = []
 
     def ray_call_put(
-<<<<<<< HEAD
-        self, participant: Any, ctx: Any, f_name: str, callback: Callable,
-        clones: Optional[Any] = None
-=======
         self,
         participant: Any,
         ctx: Any,
         f_name: str,
         callback: Callable,
         clones: Optional[Any] = None,
->>>>>>> 02076b3f
     ) -> None:
         """
         Execute f_name from inside participant (Aggregator or Collaborator) class with the context
@@ -75,8 +67,6 @@
         return clones
 
 
-<<<<<<< HEAD
-=======
 def ray_group_assign(collaborators, num_actors=1):
     """
     Assigns collaborators to resource groups which share a CUDA context.
@@ -296,7 +286,6 @@
         return self.collaborators[name]
 
 
->>>>>>> 02076b3f
 class LocalRuntime(Runtime):
     def __init__(
         self,
@@ -315,13 +304,6 @@
 
                            'single_process': (default) Executes every task within the same process
 
-<<<<<<< HEAD
-                           'ray':            Executes tasks using the Ray library. Each participant
-                                             runs tasks in their own isolated process. Also
-                                             supports GPU isolation using Ray's 'num_gpus'
-                                             argument, which can be passed in through the
-                                             collaborator placement decorator.
-=======
                            'ray':            Executes tasks using the Ray library. We use ray
                                              actors called RayGroups to runs tasks in their own
                                              isolated process. Each participant is distributed
@@ -336,7 +318,6 @@
                                              Also the ray runtime supports GPU isolation using
                                              Ray's 'num_gpus' argument, which can be passed in
                                              through the collaborator placement decorator.
->>>>>>> 02076b3f
 
                                              Example:
                                              @collaborator(num_gpus=1)
@@ -347,10 +328,6 @@
                                              By selecting num_gpus=1, the task is guaranteed
                                              exclusive GPU access. If the system has one GPU,
                                              collaborator tasks will run sequentially.
-<<<<<<< HEAD
-=======
-
->>>>>>> 02076b3f
         """
         super().__init__()
         if backend not in ["ray", "single_process"]:
@@ -363,11 +340,8 @@
                 dh = kwargs.get("dashboard_host", "127.0.0.1")
                 dp = kwargs.get("dashboard_port", 5252)
                 ray.init(dashboard_host=dh, dashboard_port=dp)
-<<<<<<< HEAD
-=======
 
             self.num_actors = kwargs.get("num_actors", 1)
->>>>>>> 02076b3f
         self.backend = backend
         if aggregator is not None:
             self.aggregator = self.__get_aggregator_object(aggregator)
@@ -425,65 +399,20 @@
             return collaborators
 
         total_available_cpus = os.cpu_count()
-<<<<<<< HEAD
-        total_available_gpus = get_number_of_gpus()
-
-        total_required_gpus = sum(
-            [collaborator.num_gpus for collaborator in collaborators]
-        )
         total_required_cpus = sum(
             [collaborator.num_cpus for collaborator in collaborators]
         )
-        if total_required_gpus > 0:
-            check_resource_allocation(
-                total_available_gpus,
-                {collab.get_name(): collab.num_gpus for collab in collaborators},
-            )
-
-        if total_available_gpus < total_required_gpus:
-            raise ResourcesNotAvailableError(
-                f"cannot assign more than available GPUs \
-                    ({total_required_gpus} < {total_available_gpus})."
-            )
-=======
-        total_required_cpus = sum(
-            [collaborator.num_cpus for collaborator in collaborators]
-        )
->>>>>>> 02076b3f
         if total_available_cpus < total_required_cpus:
             raise ResourcesNotAvailableError(
                 f"cannot assign more than available CPUs \
                     ({total_required_cpus} < {total_available_cpus})."
             )
-<<<<<<< HEAD
-        interface_module = importlib.import_module("openfl.experimental.interface")
-        collaborator_class = getattr(interface_module, "Collaborator")
-
-        collaborator_ray_refs = []
-        for collaborator in collaborators:
-            num_cpus = collaborator.num_cpus
-            num_gpus = collaborator.num_gpus
-
-            collaborator_actor = ray.remote(collaborator_class).options(
-                num_cpus=num_cpus, num_gpus=num_gpus
-            )
-
-            collaborator_ray_refs.append(
-                collaborator_actor.remote(
-                    name=collaborator.get_name(),
-                    private_attributes_callable=collaborator.private_attributes_callable,
-                    **collaborator.kwargs,
-                )
-            )
-        return collaborator_ray_refs
-=======
 
         if self.backend == "ray":
             collaborator_ray_refs = ray_group_assign(
                 collaborators, num_actors=self.num_actors
             )
             return collaborator_ray_refs
->>>>>>> 02076b3f
 
     @property
     def aggregator(self) -> str:
@@ -506,18 +435,10 @@
     def collaborators(self, collaborators: List[Type[Collaborator]]):
         """Set LocalRuntime collaborators"""
         if self.backend == "single_process":
-<<<<<<< HEAD
             def get_collab_name(collab):
                 return collab.get_name()
+
         else:
-=======
-
-            def get_collab_name(collab):
-                return collab.get_name()
-
-        else:
-
->>>>>>> 02076b3f
             def get_collab_name(collab):
                 return ray.get(collab.get_name.remote())
 
@@ -526,7 +447,6 @@
             for collaborator in collaborators
         }
 
-<<<<<<< HEAD
     def get_collaborator_kwargs(self, collaborator_name: str):
         """
         Returns kwargs of collaborator
@@ -547,38 +467,24 @@
 
         return kwargs
 
-=======
->>>>>>> 02076b3f
     def initialize_aggregator(self):
         """initialize aggregator private attributes"""
         if self.backend == "single_process":
             self._aggregator.initialize_private_attributes()
         else:
-<<<<<<< HEAD
-            self._aggregator.initialize_private_attributes.remote()
-=======
             ray.get(self._aggregator.initialize_private_attributes.remote())
->>>>>>> 02076b3f
 
     def initialize_collaborators(self):
         """initialize collaborator private attributes"""
         if self.backend == "single_process":
-<<<<<<< HEAD
+
             def init_private_attrs(collab):
                 return collab.initialize_private_attributes()
-        else:
-            def init_private_attrs(collab):
-                return collab.initialize_private_attributes.remote()
-=======
-
-            def init_private_attrs(collab):
-                return collab.initialize_private_attributes()
 
         else:
 
             def init_private_attrs(collab):
                 return ray.get(collab.initialize_private_attributes.remote())
->>>>>>> 02076b3f
 
         for collaborator in self.__collaborators.values():
             init_private_attrs(collaborator)
@@ -627,16 +533,8 @@
 
             f_name = f.__name__
 
-<<<<<<< HEAD
-    def execute_task(
-        self,
-        flspec_obj: Type[FLSpec],
-        f: Callable,
-        **kwargs
-    ):
-=======
+
     def execute_task(self, flspec_obj: Type[FLSpec], f: Callable, **kwargs):
->>>>>>> 02076b3f
         """
         Defines which function to be executed based on name and kwargs
         Updates the arguments and executes until end is not reached
@@ -680,10 +578,6 @@
             flspec_obj: updated FLSpec (flow) object
         """
         from openfl.experimental.interface import FLSpec
-<<<<<<< HEAD
-=======
-
->>>>>>> 02076b3f
         aggregator = self._aggregator
         clones = None
 
@@ -694,24 +588,13 @@
         if self.backend == "ray":
             ray_executor = RayExecutor()
             ray_executor.ray_call_put(
-<<<<<<< HEAD
-                aggregator, flspec_obj,
-                f.__name__, self.execute_agg_steps,
-                clones
-=======
                 aggregator, flspec_obj, f.__name__, self.execute_agg_steps, clones
->>>>>>> 02076b3f
             )
             flspec_obj = ray_executor.ray_call_get()[0]
             del ray_executor
         else:
             aggregator.execute_func(
-<<<<<<< HEAD
-                flspec_obj, f.__name__, self.execute_agg_steps,
-                clones
-=======
                 flspec_obj, f.__name__, self.execute_agg_steps, clones
->>>>>>> 02076b3f
             )
 
         gc.collect()
@@ -817,4 +700,4 @@
             clone._foreach_methods = flspec_obj._foreach_methods
 
     def __repr__(self):
-        return "LocalRuntime"
+        return "LocalRuntime"