--- conflicted
+++ resolved
@@ -1,716 +1,481 @@
-<<<<<<< HEAD
-# Copyright (C) 2020-2023 Intel Corporation
-# SPDX-License-Identifier: Apache-2.0
-
-""" openfl.experimental.runtime package LocalRuntime class."""
-
-from __future__ import annotations
-from copy import deepcopy
-import importlib
-import ray
-import os
-import gc
-from openfl.experimental.runtime import Runtime
-from typing import TYPE_CHECKING, Optional
-
-if TYPE_CHECKING:
-    from openfl.experimental.interface import Aggregator, Collaborator, FLSpec
-
-from openfl.experimental.utilities import (
-    ResourcesNotAvailableError,
-    aggregator_to_collaborator,
-    generate_artifacts,
-    filter_attributes,
-    checkpoint,
-    get_number_of_gpus,
-    check_resource_allocation,
-)
-from typing import List, Any
-from typing import Dict, Type, Callable
-
-
-class RayExecutor:
-    def __init__(self):
-        """Create RayExecutor object"""
-        self.__remote_contexts = []
-
-    def ray_call_put(
-        self, participant: Any, ctx: Any, f_name: str, callback: Callable,
-        clones: Optional[Any] = None
-    ) -> None:
-        """
-        Execute f_name from inside participant (Aggregator or Collaborator) class with the context
-        of clone (ctx)
-        """
-        if clones is not None:
-            self.__remote_contexts.append(
-                participant.execute_func.remote(ctx, f_name, callback, clones)
-            )
-        else:
-            self.__remote_contexts.append(
-                participant.execute_func.remote(ctx, f_name, callback)
-            )
-
-    def ray_call_get(self) -> List[Any]:
-        """
-        Get remote clones and delete ray references of clone (ctx) and,
-        reclaim memory
-        """
-        clones = ray.get(self.__remote_contexts)
-        del self.__remote_contexts
-        self.__remote_contexts = []
-
-        return clones
-
-
-class LocalRuntime(Runtime):
-    def __init__(
-        self,
-        aggregator: Dict = None,
-        collaborators: Dict = None,
-        backend: str = "single_process",
-        **kwargs,
-    ) -> None:
-        """
-        Use single node to run the flow
-
-        Args:
-            aggregator:    The aggregator instance that holds private attributes
-            collaborators: A list of collaborators; each with their own private attributes
-            backend:       The backend that will execute the tasks. Available options are:
-
-                           'single_process': (default) Executes every task within the same process
-
-                           'ray':            Executes tasks using the Ray library. Each participant
-                                             runs tasks in their own isolated process. Also
-                                             supports GPU isolation using Ray's 'num_gpus'
-                                             argument, which can be passed in through the
-                                             collaborator placement decorator.
-
-                                             Example:
-                                             @collaborator(num_gpus=1)
-                                             def some_collaborator_task(self):
-                                                 ...
-
-
-                                             By selecting num_gpus=1, the task is guaranteed
-                                             exclusive GPU access. If the system has one GPU,
-                                             collaborator tasks will run sequentially.
-        """
-        super().__init__()
-        if backend not in ["ray", "single_process"]:
-            raise ValueError(
-                f"Invalid 'backend' value '{backend}', accepted values are "
-                + "'ray', or 'single_process'"
-            )
-        if backend == "ray":
-            if not ray.is_initialized():
-                dh = kwargs.get("dashboard_host", "127.0.0.1")
-                dp = kwargs.get("dashboard_port", 5252)
-                ray.init(dashboard_host=dh, dashboard_port=dp)
-        self.backend = backend
-        if aggregator is not None:
-            self.aggregator = self.__get_aggregator_object(aggregator)
-
-        if collaborators is not None:
-            self.collaborators = self.__get_collaborator_object(collaborators)
-
-    def __get_aggregator_object(self, aggregator: Type[Aggregator]) -> Any:
-        """Get aggregator object based on localruntime backend"""
-
-        if self.backend == "single_process":
-            return aggregator
-
-        total_available_cpus = os.cpu_count()
-        total_available_gpus = get_number_of_gpus()
-
-        agg_cpus = aggregator.num_cpus
-        agg_gpus = aggregator.num_gpus
-
-        if agg_gpus > 0:
-            check_resource_allocation(
-                total_available_gpus,
-                {aggregator.get_name(): agg_gpus},
-            )
-
-        if total_available_gpus < agg_gpus:
-            raise ResourcesNotAvailableError(
-                f"cannot assign more than available GPUs \
-                    ({agg_gpus} < {total_available_gpus})."
-            )
-        if total_available_cpus < agg_cpus:
-            raise ResourcesNotAvailableError(
-                f"cannot assign more than available CPUs \
-                    ({agg_cpus} < {total_available_cpus})."
-            )
-
-        interface_module = importlib.import_module("openfl.experimental.interface")
-        aggregator_class = getattr(interface_module, "Aggregator")
-
-        aggregator_actor = ray.remote(aggregator_class).options(
-            num_cpus=agg_cpus, num_gpus=agg_gpus
-        )
-        aggregator_actor_ref = aggregator_actor.remote(
-            name=aggregator.get_name(),
-            private_attributes_callable=aggregator.private_attributes_callable,
-            **aggregator.kwargs,
-        )
-
-        return aggregator_actor_ref
-
-    def __get_collaborator_object(self, collaborators: List) -> Any:
-        """Get collaborator object based on localruntime backend"""
-
-        if self.backend == "single_process":
-            return collaborators
-
-        total_available_cpus = os.cpu_count()
-        total_available_gpus = get_number_of_gpus()
-
-        total_required_gpus = sum(
-            [collaborator.num_gpus for collaborator in collaborators]
-        )
-        total_required_cpus = sum(
-            [collaborator.num_cpus for collaborator in collaborators]
-        )
-        if total_required_gpus > 0:
-            check_resource_allocation(
-                total_available_gpus,
-                {collab.get_name(): collab.num_gpus for collab in collaborators},
-            )
-
-        if total_available_gpus < total_required_gpus:
-            raise ResourcesNotAvailableError(
-                f"cannot assign more than available GPUs \
-                    ({total_required_gpus} < {total_available_gpus})."
-            )
-        if total_available_cpus < total_required_cpus:
-            raise ResourcesNotAvailableError(
-                f"cannot assign more than available CPUs \
-                    ({total_required_cpus} < {total_available_cpus})."
-            )
-        interface_module = importlib.import_module("openfl.experimental.interface")
-        collaborator_class = getattr(interface_module, "Collaborator")
-
-        collaborator_ray_refs = []
-        for collaborator in collaborators:
-            num_cpus = collaborator.num_cpus
-            num_gpus = collaborator.num_gpus
-
-            collaborator_actor = ray.remote(collaborator_class).options(
-                num_cpus=num_cpus, num_gpus=num_gpus
-            )
-
-            collaborator_ray_refs.append(
-                collaborator_actor.remote(
-                    name=collaborator.get_name(),
-                    private_attributes_callable=collaborator.private_attributes_callable,
-                    **collaborator.kwargs,
-                )
-            )
-        return collaborator_ray_refs
-
-    @property
-    def aggregator(self) -> str:
-        """Returns name of _aggregator"""
-        return self._aggregator.name
-
-    @aggregator.setter
-    def aggregator(self, aggregator: Type[Aggregator]):
-        """Set LocalRuntime _aggregator"""
-        self._aggregator = aggregator
-
-    @property
-    def collaborators(self) -> List[str]:
-        """
-        Return names of collaborators. Don't give direct access to private attributes
-        """
-        return list(self.__collaborators.keys())
-
-    @collaborators.setter
-    def collaborators(self, collaborators: List[Type[Collaborator]]):
-        """Set LocalRuntime collaborators"""
-        if self.backend == "single_process":
-            def get_collab_name(collab):
-                return collab.get_name()
-        else:
-            def get_collab_name(collab):
-                return ray.get(collab.get_name.remote())
-
-        self.__collaborators = {
-            get_collab_name(collaborator): collaborator
-            for collaborator in collaborators
-        }
-
-    def initialize_aggregator(self):
-        """initialize aggregator private attributes"""
-        if self.backend == "single_process":
-            self._aggregator.initialize_private_attributes()
-        else:
-            self._aggregator.initialize_private_attributes.remote()
-
-    def initialize_collaborators(self):
-        """initialize collaborator private attributes"""
-        if self.backend == "single_process":
-            def init_private_attrs(collab):
-                return collab.initialize_private_attributes()
-        else:
-            def init_private_attrs(collab):
-                return collab.initialize_private_attributes.remote()
-
-        for collaborator in self.__collaborators.values():
-            init_private_attrs(collaborator)
-
-    def restore_instance_snapshot(
-        self, ctx: Type[FLSpec], instance_snapshot: List[Type[FLSpec]]
-    ):
-        """Restores attributes from backup (in instance snapshot) to ctx"""
-        for backup in instance_snapshot:
-            artifacts_iter, _ = generate_artifacts(ctx=backup)
-            for name, attr in artifacts_iter():
-                if not hasattr(ctx, name):
-                    setattr(ctx, name, attr)
-
-    def execute_agg_steps(self, ctx: Any, f_name: str, clones: Optional[Any] = None):
-        """
-        Execute aggregator steps until at transition point
-        """
-        if clones is not None:
-            f = getattr(ctx, f_name)
-            f(clones)
-        else:
-            not_at_transition_point = True
-            while not_at_transition_point:
-                f = getattr(ctx, f_name)
-                f()
-
-                f, parent_func = ctx.execute_task_args[:2]
-                if aggregator_to_collaborator(f, parent_func) or f.__name__ == "end":
-                    not_at_transition_point = False
-
-                f_name = f.__name__
-
-    def execute_collab_steps(self, ctx: Any, f_name: str):
-        """
-        Execute collaborator steps until at transition point
-        """
-        not_at_transition_point = True
-        while not_at_transition_point:
-            f = getattr(ctx, f_name)
-            f()
-
-            f, parent_func = ctx.execute_task_args[:2]
-            if ctx._is_at_transition_point(f, parent_func):
-                not_at_transition_point = False
-
-            f_name = f.__name__
-
-    def execute_task(
-        self,
-        flspec_obj: Type[FLSpec],
-        f: Callable,
-        **kwargs
-    ):
-        """
-        Defines which function to be executed based on name and kwargs
-        Updates the arguments and executes until end is not reached
-
-        Args:
-            flspec_obj:        Reference to the FLSpec (flow) object. Contains information
-                               about task sequence, flow attributes.
-            f:                 The next task to be executed within the flow
-
-        Returns:
-            artifacts_iter: Iterator with updated sequence of values
-        """
-        parent_func = None
-        instance_snapshot = None
-        self.join_step = False
-
-        while f.__name__ != "end":
-            if "foreach" in kwargs:
-                flspec_obj = self.execute_collab_task(
-                    flspec_obj, f, parent_func, instance_snapshot, **kwargs
-                )
-            else:
-                flspec_obj = self.execute_agg_task(flspec_obj, f)
-            f, parent_func, instance_snapshot, kwargs = flspec_obj.execute_task_args
-        else:
-            flspec_obj = self.execute_agg_task(flspec_obj, f)
-            f = flspec_obj.execute_task_args[0]
-
-            checkpoint(flspec_obj, f)
-            artifacts_iter, _ = generate_artifacts(ctx=flspec_obj)
-            return artifacts_iter()
-
-    def execute_agg_task(self, flspec_obj, f):
-        """
-        Performs execution of aggregator task
-        Args:
-            flspec_obj : Reference to the FLSpec (flow) object
-            f          :  The task to be executed within the flow
-
-        Returns:
-            flspec_obj: updated FLSpec (flow) object
-        """
-        from openfl.experimental.interface import FLSpec
-        aggregator = self._aggregator
-        clones = None
-
-        if self.join_step:
-            clones = [FLSpec._clones[col] for col in self.selected_collaborators]
-            self.join_step = False
-
-        if self.backend == "ray":
-            ray_executor = RayExecutor()
-            ray_executor.ray_call_put(
-                aggregator, flspec_obj,
-                f.__name__, self.execute_agg_steps,
-                clones
-            )
-            flspec_obj = ray_executor.ray_call_get()[0]
-            del ray_executor
-        else:
-            aggregator.execute_func(
-                flspec_obj, f.__name__, self.execute_agg_steps,
-                clones
-            )
-
-        gc.collect()
-        return flspec_obj
-
-    def execute_collab_task(
-        self, flspec_obj, f, parent_func, instance_snapshot, **kwargs
-    ):
-        """
-        Performs
-            1. Filter include/exclude
-            2. Set runtime, collab private attributes , metaflow_interface
-            3. Execution of all collaborator for each task
-            4. Remove collaborator private attributes
-            5. Execute the next function after transition
-
-        Args:
-            flspec_obj  :  Reference to the FLSpec (flow) object
-            f           :  The task to be executed within the flow
-            parent_func : The prior task executed in the flow
-            instance_snapshot : A prior FLSpec state that needs to be restored
-
-        Returns:
-            flspec_obj: updated FLSpec (flow) object
-        """
-
-        from openfl.experimental.interface import (
-            FLSpec,
-        )
-
-        flspec_obj._foreach_methods.append(f.__name__)
-        selected_collaborators = getattr(flspec_obj, kwargs["foreach"])
-        self.selected_collaborators = selected_collaborators
-
-        # filter exclude/include attributes for clone
-        self.filter_exclude_include(flspec_obj, f, selected_collaborators, **kwargs)
-
-        if self.backend == "ray":
-            ray_executor = RayExecutor()
-        # set runtime,collab private attributes and metaflowinterface
-        for col in selected_collaborators:
-            clone = FLSpec._clones[col]
-            # Set new LocalRuntime for clone as it is required
-            # new runtime object will not contain private attributes of
-            # aggregator or other collaborators
-            clone.runtime = LocalRuntime(backend="single_process")
-
-            # write the clone to the object store
-            # ensure clone is getting latest _metaflow_interface
-            clone._metaflow_interface = flspec_obj._metaflow_interface
-
-        for collab_name in selected_collaborators:
-            clone = FLSpec._clones[collab_name]
-            collaborator = self.__collaborators[collab_name]
-
-            if self.backend == "ray":
-                ray_executor.ray_call_put(
-                    collaborator, clone, f.__name__, self.execute_collab_steps
-                )
-            else:
-                collaborator.execute_func(clone, f.__name__, self.execute_collab_steps)
-
-        if self.backend == "ray":
-            clones = ray_executor.ray_call_get()
-            FLSpec._clones.update(zip(selected_collaborators, clones))
-            clone = clones[0]
-            del clones
-
-        flspec_obj.execute_task_args = clone.execute_task_args
-
-        # Restore the flspec_obj state if back-up is taken
-        self.restore_instance_snapshot(flspec_obj, instance_snapshot)
-        del instance_snapshot
-
-        gc.collect()
-        # Setting the join_step to indicate to aggregator to collect clones
-        self.join_step = True
-        return flspec_obj
-
-    def filter_exclude_include(self, flspec_obj, f, selected_collaborators, **kwargs):
-        """
-        This function filters exclude/include attributes
-        Args:
-            flspec_obj  :  Reference to the FLSpec (flow) object
-            f           :  The task to be executed within the flow
-            selected_collaborators : all collaborators
-        """
-
-        from openfl.experimental.interface import (
-            FLSpec,
-        )
-
-        for col in selected_collaborators:
-            clone = FLSpec._clones[col]
-            clone.input = col
-            if ("exclude" in kwargs and hasattr(clone, kwargs["exclude"][0])) or (
-                "include" in kwargs and hasattr(clone, kwargs["include"][0])
-            ):
-                filter_attributes(clone, f, **kwargs)
-            artifacts_iter, _ = generate_artifacts(ctx=flspec_obj)
-            for name, attr in artifacts_iter():
-                setattr(clone, name, deepcopy(attr))
-            clone._foreach_methods = flspec_obj._foreach_methods
-
-    def __repr__(self):
-        return "LocalRuntime"
-=======
-# Copyright (C) 2020-2023 Intel Corporation
-# SPDX-License-Identifier: Apache-2.0
-
-""" openfl.experimental.runtime package LocalRuntime class."""
-
-from __future__ import annotations
-from copy import deepcopy
-import ray
-import gc
-from openfl.experimental.runtime import Runtime
-from typing import TYPE_CHECKING
-if TYPE_CHECKING:
-    from openfl.experimental.interface import Aggregator, Collaborator, FLSpec
-from openfl.experimental.placement import RayExecutor
-from openfl.experimental.utilities import (
-    aggregator_to_collaborator,
-    generate_artifacts,
-    filter_attributes,
-    checkpoint,
-)
-from typing import List
-from typing import Type
-from typing import Callable
-
-
-class LocalRuntime(Runtime):
-    def __init__(
-        self,
-        aggregator: Type[Aggregator] = None,
-        collaborators: List[Type[Collaborator]] = None,
-        backend: str = "single_process",
-        **kwargs,
-    ) -> None:
-        """
-        Use single node to run the flow
-
-        Args:
-            aggregator:    The aggregator instance that holds private attributes
-            collaborators: A list of collaborators; each with their own private attributes
-            backend:       The backend that will execute the tasks. Available options are:
-
-                           'single_process': (default) Executes every task within the same process
-
-                           'ray':            Executes tasks using the Ray library. Each participant
-                                             runs tasks in their own isolated process. Also
-                                             supports GPU isolation using Ray's 'num_gpus'
-                                             argument, which can be passed in through the
-                                             collaborator placement decorator.
-
-                                             Example:
-                                             @collaborator(num_gpus=1)
-                                             def some_collaborator_task(self):
-                                                 ...
-
-
-                                             By selecting num_gpus=1, the task is guaranteed
-                                             exclusive GPU access. If the system has one GPU,
-                                             collaborator tasks will run sequentially.
-        """
-        super().__init__()
-        if backend not in ["ray", "single_process"]:
-            raise ValueError(
-                f"Invalid 'backend' value '{backend}', accepted values are "
-                + "'ray', or 'single_process'"
-            )
-        if backend == "ray":
-            if not ray.is_initialized():
-                dh = kwargs.get("dashboard_host", "127.0.0.1")
-                dp = kwargs.get("dashboard_port", 5252)
-                ray.init(dashboard_host=dh, dashboard_port=dp)
-        self.backend = backend
-        if aggregator is not None:
-            self.aggregator = aggregator
-        # List of envoys should be iterable, so that a subset can be selected at runtime
-        # The envoys is the superset of envoys that can be selected during the experiment
-        if collaborators is not None:
-            self.collaborators = collaborators
-
-    @property
-    def aggregator(self) -> str:
-        """Returns name of _aggregator"""
-        return self._aggregator.name
-
-    @aggregator.setter
-    def aggregator(self, aggregator: Type[Aggregator]):
-        """Set LocalRuntime _aggregator"""
-        self._aggregator = aggregator
-
-    @property
-    def collaborators(self) -> List[str]:
-        """
-        Return names of collaborators. Don't give direct access to private attributes
-        """
-        return list(self.__collaborators.keys())
-
-    @collaborators.setter
-    def collaborators(self, collaborators: List[Type[Collaborator]]):
-        """Set LocalRuntime collaborators"""
-        self.__collaborators = {
-            collaborator.name: collaborator for collaborator in collaborators
-        }
-
-    def restore_instance_snapshot(
-            self,
-            ctx: Type[FLSpec],
-            instance_snapshot: List[Type[FLSpec]]
-    ):
-        """Restores attributes from backup (in instance snapshot) to ctx"""
-        for backup in instance_snapshot:
-            artifacts_iter, _ = generate_artifacts(ctx=backup)
-            for name, attr in artifacts_iter():
-                if not hasattr(ctx, name):
-                    setattr(ctx, name, attr)
-
-    def execute_task(
-        self,
-        flspec_obj: Type[FLSpec],
-        f: Callable,
-        parent_func: Callable,
-        instance_snapshot: List[Type[FLSpec]] = [],
-        **kwargs
-    ):
-        """
-        Performs the execution of a task as defined by the
-        implementation and underlying backend (single_process, ray, etc)
-        on a single node
-
-        Args:
-            flspec_obj:        Reference to the FLSpec (flow) object. Contains information
-                               about task sequence, flow attributes, that are needed to
-                               execute a future task
-            f:                 The next task to be executed within the flow
-            parent_func:       The prior task executed in the flow
-            instance_snapshot: A prior FLSpec state that needs to be restored from
-                               (i.e. restoring aggregator state after collaborator
-                               execution)
-        """
-        from openfl.experimental.interface import (
-            FLSpec,
-            final_attributes,
-        )
-
-        global final_attributes
-
-        if "foreach" in kwargs:
-            flspec_obj._foreach_methods.append(f.__name__)
-            selected_collaborators = flspec_obj.__getattribute__(
-                kwargs["foreach"]
-            )
-
-            for col in selected_collaborators:
-                clone = FLSpec._clones[col]
-                if (
-                    "exclude" in kwargs and hasattr(clone, kwargs["exclude"][0])
-                ) or (
-                    "include" in kwargs and hasattr(clone, kwargs["include"][0])
-                ):
-                    filter_attributes(clone, f, **kwargs)
-                artifacts_iter, _ = generate_artifacts(ctx=flspec_obj)
-                for name, attr in artifacts_iter():
-                    setattr(clone, name, deepcopy(attr))
-                clone._foreach_methods = flspec_obj._foreach_methods
-
-            for col in selected_collaborators:
-                clone = FLSpec._clones[col]
-                clone.input = col
-                if aggregator_to_collaborator(f, parent_func):
-                    # remove private aggregator state
-                    for attr in self._aggregator.private_attributes:
-                        self._aggregator.private_attributes[attr] = getattr(
-                            flspec_obj, attr
-                        )
-                        if hasattr(clone, attr):
-                            delattr(clone, attr)
-
-            func = None
-            if self.backend == "ray":
-                ray_executor = RayExecutor()
-            for col in selected_collaborators:
-                clone = FLSpec._clones[col]
-                # Set new LocalRuntime for clone as it is required
-                # for calling execute_task and also new runtime
-                # object will not contain private attributes of
-                # aggregator or other collaborators
-                clone.runtime = LocalRuntime(backend="single_process")
-                for name, attr in self.__collaborators[
-                    clone.input
-                ].private_attributes.items():
-                    setattr(clone, name, attr)
-                to_exec = getattr(clone, f.__name__)
-                # write the clone to the object store
-                # ensure clone is getting latest _metaflow_interface
-                clone._metaflow_interface = flspec_obj._metaflow_interface
-                if self.backend == "ray":
-                    ray_executor.ray_call_put(clone, to_exec)
-                else:
-                    to_exec()
-            if self.backend == "ray":
-                clones = ray_executor.get_remote_clones()
-                FLSpec._clones.update(zip(selected_collaborators, clones))
-                del ray_executor
-                del clones
-                gc.collect()
-            for col in selected_collaborators:
-                clone = FLSpec._clones[col]
-                func = clone.execute_next
-                for attr in self.__collaborators[
-                    clone.input
-                ].private_attributes:
-                    if hasattr(clone, attr):
-                        self.__collaborators[clone.input].private_attributes[
-                            attr
-                        ] = getattr(clone, attr)
-                        delattr(clone, attr)
-            # Restore the flspec_obj state if back-up is taken
-            self.restore_instance_snapshot(flspec_obj, instance_snapshot)
-            del instance_snapshot
-
-            g = getattr(flspec_obj, func)
-            # remove private collaborator state
-            gc.collect()
-            g([FLSpec._clones[col] for col in selected_collaborators])
-        else:
-            to_exec = getattr(flspec_obj, f.__name__)
-            to_exec()
-            if f.__name__ == "end":
-                checkpoint(flspec_obj, f)
-                artifacts_iter, _ = generate_artifacts(ctx=flspec_obj)
-                final_attributes = artifacts_iter()
-
-    def __repr__(self):
-        return "LocalRuntime"
->>>>>>> c87c7a50
+# Copyright (C) 2020-2023 Intel Corporation
+# SPDX-License-Identifier: Apache-2.0
+
+""" openfl.experimental.runtime package LocalRuntime class."""
+
+from __future__ import annotations
+from copy import deepcopy
+import importlib
+import ray
+import os
+import gc
+from openfl.experimental.runtime import Runtime
+from typing import TYPE_CHECKING, Optional
+
+if TYPE_CHECKING:
+    from openfl.experimental.interface import Aggregator, Collaborator, FLSpec
+
+from openfl.experimental.utilities import (
+    ResourcesNotAvailableError,
+    aggregator_to_collaborator,
+    generate_artifacts,
+    filter_attributes,
+    checkpoint,
+    get_number_of_gpus,
+    check_resource_allocation,
+)
+from typing import List, Any
+from typing import Dict, Type, Callable
+
+
+class RayExecutor:
+    def __init__(self):
+        """Create RayExecutor object"""
+        self.__remote_contexts = []
+
+    def ray_call_put(
+        self, participant: Any, ctx: Any, f_name: str, callback: Callable,
+        clones: Optional[Any] = None
+    ) -> None:
+        """
+        Execute f_name from inside participant (Aggregator or Collaborator) class with the context
+        of clone (ctx)
+        """
+        if clones is not None:
+            self.__remote_contexts.append(
+                participant.execute_func.remote(ctx, f_name, callback, clones)
+            )
+        else:
+            self.__remote_contexts.append(
+                participant.execute_func.remote(ctx, f_name, callback)
+            )
+
+    def ray_call_get(self) -> List[Any]:
+        """
+        Get remote clones and delete ray references of clone (ctx) and,
+        reclaim memory
+        """
+        clones = ray.get(self.__remote_contexts)
+        del self.__remote_contexts
+        self.__remote_contexts = []
+
+        return clones
+
+
+class LocalRuntime(Runtime):
+    def __init__(
+        self,
+        aggregator: Dict = None,
+        collaborators: Dict = None,
+        backend: str = "single_process",
+        **kwargs,
+    ) -> None:
+        """
+        Use single node to run the flow
+
+        Args:
+            aggregator:    The aggregator instance that holds private attributes
+            collaborators: A list of collaborators; each with their own private attributes
+            backend:       The backend that will execute the tasks. Available options are:
+
+                           'single_process': (default) Executes every task within the same process
+
+                           'ray':            Executes tasks using the Ray library. Each participant
+                                             runs tasks in their own isolated process. Also
+                                             supports GPU isolation using Ray's 'num_gpus'
+                                             argument, which can be passed in through the
+                                             collaborator placement decorator.
+
+                                             Example:
+                                             @collaborator(num_gpus=1)
+                                             def some_collaborator_task(self):
+                                                 ...
+
+
+                                             By selecting num_gpus=1, the task is guaranteed
+                                             exclusive GPU access. If the system has one GPU,
+                                             collaborator tasks will run sequentially.
+        """
+        super().__init__()
+        if backend not in ["ray", "single_process"]:
+            raise ValueError(
+                f"Invalid 'backend' value '{backend}', accepted values are "
+                + "'ray', or 'single_process'"
+            )
+        if backend == "ray":
+            if not ray.is_initialized():
+                dh = kwargs.get("dashboard_host", "127.0.0.1")
+                dp = kwargs.get("dashboard_port", 5252)
+                ray.init(dashboard_host=dh, dashboard_port=dp)
+        self.backend = backend
+        if aggregator is not None:
+            self.aggregator = self.__get_aggregator_object(aggregator)
+
+        if collaborators is not None:
+            self.collaborators = self.__get_collaborator_object(collaborators)
+
+    def __get_aggregator_object(self, aggregator: Type[Aggregator]) -> Any:
+        """Get aggregator object based on localruntime backend"""
+
+        if self.backend == "single_process":
+            return aggregator
+
+        total_available_cpus = os.cpu_count()
+        total_available_gpus = get_number_of_gpus()
+
+        agg_cpus = aggregator.num_cpus
+        agg_gpus = aggregator.num_gpus
+
+        if agg_gpus > 0:
+            check_resource_allocation(
+                total_available_gpus,
+                {aggregator.get_name(): agg_gpus},
+            )
+
+        if total_available_gpus < agg_gpus:
+            raise ResourcesNotAvailableError(
+                f"cannot assign more than available GPUs \
+                    ({agg_gpus} < {total_available_gpus})."
+            )
+        if total_available_cpus < agg_cpus:
+            raise ResourcesNotAvailableError(
+                f"cannot assign more than available CPUs \
+                    ({agg_cpus} < {total_available_cpus})."
+            )
+
+        interface_module = importlib.import_module("openfl.experimental.interface")
+        aggregator_class = getattr(interface_module, "Aggregator")
+
+        aggregator_actor = ray.remote(aggregator_class).options(
+            num_cpus=agg_cpus, num_gpus=agg_gpus
+        )
+        aggregator_actor_ref = aggregator_actor.remote(
+            name=aggregator.get_name(),
+            private_attributes_callable=aggregator.private_attributes_callable,
+            **aggregator.kwargs,
+        )
+
+        return aggregator_actor_ref
+
+    def __get_collaborator_object(self, collaborators: List) -> Any:
+        """Get collaborator object based on localruntime backend"""
+
+        if self.backend == "single_process":
+            return collaborators
+
+        total_available_cpus = os.cpu_count()
+        total_available_gpus = get_number_of_gpus()
+
+        total_required_gpus = sum(
+            [collaborator.num_gpus for collaborator in collaborators]
+        )
+        total_required_cpus = sum(
+            [collaborator.num_cpus for collaborator in collaborators]
+        )
+        if total_required_gpus > 0:
+            check_resource_allocation(
+                total_available_gpus,
+                {collab.get_name(): collab.num_gpus for collab in collaborators},
+            )
+
+        if total_available_gpus < total_required_gpus:
+            raise ResourcesNotAvailableError(
+                f"cannot assign more than available GPUs \
+                    ({total_required_gpus} < {total_available_gpus})."
+            )
+        if total_available_cpus < total_required_cpus:
+            raise ResourcesNotAvailableError(
+                f"cannot assign more than available CPUs \
+                    ({total_required_cpus} < {total_available_cpus})."
+            )
+        interface_module = importlib.import_module("openfl.experimental.interface")
+        collaborator_class = getattr(interface_module, "Collaborator")
+
+        collaborator_ray_refs = []
+        for collaborator in collaborators:
+            num_cpus = collaborator.num_cpus
+            num_gpus = collaborator.num_gpus
+
+            collaborator_actor = ray.remote(collaborator_class).options(
+                num_cpus=num_cpus, num_gpus=num_gpus
+            )
+
+            collaborator_ray_refs.append(
+                collaborator_actor.remote(
+                    name=collaborator.get_name(),
+                    private_attributes_callable=collaborator.private_attributes_callable,
+                    **collaborator.kwargs,
+                )
+            )
+        return collaborator_ray_refs
+
+    @property
+    def aggregator(self) -> str:
+        """Returns name of _aggregator"""
+        return self._aggregator.name
+
+    @aggregator.setter
+    def aggregator(self, aggregator: Type[Aggregator]):
+        """Set LocalRuntime _aggregator"""
+        self._aggregator = aggregator
+
+    @property
+    def collaborators(self) -> List[str]:
+        """
+        Return names of collaborators. Don't give direct access to private attributes
+        """
+        return list(self.__collaborators.keys())
+
+    @collaborators.setter
+    def collaborators(self, collaborators: List[Type[Collaborator]]):
+        """Set LocalRuntime collaborators"""
+        if self.backend == "single_process":
+            def get_collab_name(collab):
+                return collab.get_name()
+        else:
+            def get_collab_name(collab):
+                return ray.get(collab.get_name.remote())
+
+        self.__collaborators = {
+            get_collab_name(collaborator): collaborator
+            for collaborator in collaborators
+        }
+
+    def initialize_aggregator(self):
+        """initialize aggregator private attributes"""
+        if self.backend == "single_process":
+            self._aggregator.initialize_private_attributes()
+        else:
+            self._aggregator.initialize_private_attributes.remote()
+
+    def initialize_collaborators(self):
+        """initialize collaborator private attributes"""
+        if self.backend == "single_process":
+            def init_private_attrs(collab):
+                return collab.initialize_private_attributes()
+        else:
+            def init_private_attrs(collab):
+                return collab.initialize_private_attributes.remote()
+
+        for collaborator in self.__collaborators.values():
+            init_private_attrs(collaborator)
+
+    def restore_instance_snapshot(
+        self, ctx: Type[FLSpec], instance_snapshot: List[Type[FLSpec]]
+    ):
+        """Restores attributes from backup (in instance snapshot) to ctx"""
+        for backup in instance_snapshot:
+            artifacts_iter, _ = generate_artifacts(ctx=backup)
+            for name, attr in artifacts_iter():
+                if not hasattr(ctx, name):
+                    setattr(ctx, name, attr)
+
+    def execute_agg_steps(self, ctx: Any, f_name: str, clones: Optional[Any] = None):
+        """
+        Execute aggregator steps until at transition point
+        """
+        if clones is not None:
+            f = getattr(ctx, f_name)
+            f(clones)
+        else:
+            not_at_transition_point = True
+            while not_at_transition_point:
+                f = getattr(ctx, f_name)
+                f()
+
+                f, parent_func = ctx.execute_task_args[:2]
+                if aggregator_to_collaborator(f, parent_func) or f.__name__ == "end":
+                    not_at_transition_point = False
+
+                f_name = f.__name__
+
+    def execute_collab_steps(self, ctx: Any, f_name: str):
+        """
+        Execute collaborator steps until at transition point
+        """
+        not_at_transition_point = True
+        while not_at_transition_point:
+            f = getattr(ctx, f_name)
+            f()
+
+            f, parent_func = ctx.execute_task_args[:2]
+            if ctx._is_at_transition_point(f, parent_func):
+                not_at_transition_point = False
+
+            f_name = f.__name__
+
+    def execute_task(
+        self,
+        flspec_obj: Type[FLSpec],
+        f: Callable,
+        **kwargs
+    ):
+        """
+        Defines which function to be executed based on name and kwargs
+        Updates the arguments and executes until end is not reached
+
+        Args:
+            flspec_obj:        Reference to the FLSpec (flow) object. Contains information
+                               about task sequence, flow attributes.
+            f:                 The next task to be executed within the flow
+
+        Returns:
+            artifacts_iter: Iterator with updated sequence of values
+        """
+        parent_func = None
+        instance_snapshot = None
+        self.join_step = False
+
+        while f.__name__ != "end":
+            if "foreach" in kwargs:
+                flspec_obj = self.execute_collab_task(
+                    flspec_obj, f, parent_func, instance_snapshot, **kwargs
+                )
+            else:
+                flspec_obj = self.execute_agg_task(flspec_obj, f)
+            f, parent_func, instance_snapshot, kwargs = flspec_obj.execute_task_args
+        else:
+            flspec_obj = self.execute_agg_task(flspec_obj, f)
+            f = flspec_obj.execute_task_args[0]
+
+            checkpoint(flspec_obj, f)
+            artifacts_iter, _ = generate_artifacts(ctx=flspec_obj)
+            return artifacts_iter()
+
+    def execute_agg_task(self, flspec_obj, f):
+        """
+        Performs execution of aggregator task
+        Args:
+            flspec_obj : Reference to the FLSpec (flow) object
+            f          :  The task to be executed within the flow
+
+        Returns:
+            flspec_obj: updated FLSpec (flow) object
+        """
+        from openfl.experimental.interface import FLSpec
+        aggregator = self._aggregator
+        clones = None
+
+        if self.join_step:
+            clones = [FLSpec._clones[col] for col in self.selected_collaborators]
+            self.join_step = False
+
+        if self.backend == "ray":
+            ray_executor = RayExecutor()
+            ray_executor.ray_call_put(
+                aggregator, flspec_obj,
+                f.__name__, self.execute_agg_steps,
+                clones
+            )
+            flspec_obj = ray_executor.ray_call_get()[0]
+            del ray_executor
+        else:
+            aggregator.execute_func(
+                flspec_obj, f.__name__, self.execute_agg_steps,
+                clones
+            )
+
+        gc.collect()
+        return flspec_obj
+
+    def execute_collab_task(
+        self, flspec_obj, f, parent_func, instance_snapshot, **kwargs
+    ):
+        """
+        Performs
+            1. Filter include/exclude
+            2. Set runtime, collab private attributes , metaflow_interface
+            3. Execution of all collaborator for each task
+            4. Remove collaborator private attributes
+            5. Execute the next function after transition
+
+        Args:
+            flspec_obj  :  Reference to the FLSpec (flow) object
+            f           :  The task to be executed within the flow
+            parent_func : The prior task executed in the flow
+            instance_snapshot : A prior FLSpec state that needs to be restored
+
+        Returns:
+            flspec_obj: updated FLSpec (flow) object
+        """
+
+        from openfl.experimental.interface import (
+            FLSpec,
+        )
+
+        flspec_obj._foreach_methods.append(f.__name__)
+        selected_collaborators = getattr(flspec_obj, kwargs["foreach"])
+        self.selected_collaborators = selected_collaborators
+
+        # filter exclude/include attributes for clone
+        self.filter_exclude_include(flspec_obj, f, selected_collaborators, **kwargs)
+
+        if self.backend == "ray":
+            ray_executor = RayExecutor()
+        # set runtime,collab private attributes and metaflowinterface
+        for col in selected_collaborators:
+            clone = FLSpec._clones[col]
+            # Set new LocalRuntime for clone as it is required
+            # new runtime object will not contain private attributes of
+            # aggregator or other collaborators
+            clone.runtime = LocalRuntime(backend="single_process")
+
+            # write the clone to the object store
+            # ensure clone is getting latest _metaflow_interface
+            clone._metaflow_interface = flspec_obj._metaflow_interface
+
+        for collab_name in selected_collaborators:
+            clone = FLSpec._clones[collab_name]
+            collaborator = self.__collaborators[collab_name]
+
+            if self.backend == "ray":
+                ray_executor.ray_call_put(
+                    collaborator, clone, f.__name__, self.execute_collab_steps
+                )
+            else:
+                collaborator.execute_func(clone, f.__name__, self.execute_collab_steps)
+
+        if self.backend == "ray":
+            clones = ray_executor.ray_call_get()
+            FLSpec._clones.update(zip(selected_collaborators, clones))
+            clone = clones[0]
+            del clones
+
+        flspec_obj.execute_task_args = clone.execute_task_args
+
+        # Restore the flspec_obj state if back-up is taken
+        self.restore_instance_snapshot(flspec_obj, instance_snapshot)
+        del instance_snapshot
+
+        gc.collect()
+        # Setting the join_step to indicate to aggregator to collect clones
+        self.join_step = True
+        return flspec_obj
+
+    def filter_exclude_include(self, flspec_obj, f, selected_collaborators, **kwargs):
+        """
+        This function filters exclude/include attributes
+        Args:
+            flspec_obj  :  Reference to the FLSpec (flow) object
+            f           :  The task to be executed within the flow
+            selected_collaborators : all collaborators
+        """
+
+        from openfl.experimental.interface import (
+            FLSpec,
+        )
+
+        for col in selected_collaborators:
+            clone = FLSpec._clones[col]
+            clone.input = col
+            if ("exclude" in kwargs and hasattr(clone, kwargs["exclude"][0])) or (
+                "include" in kwargs and hasattr(clone, kwargs["include"][0])
+            ):
+                filter_attributes(clone, f, **kwargs)
+            artifacts_iter, _ = generate_artifacts(ctx=flspec_obj)
+            for name, attr in artifacts_iter():
+                setattr(clone, name, deepcopy(attr))
+            clone._foreach_methods = flspec_obj._foreach_methods
+
+    def __repr__(self):
+        return "LocalRuntime"