# Copyright 2020-2024 Intel Corporation
# SPDX-License-Identifier: Apache-2.0


"""Cutoff time based Straggler Handling function."""
import time
import threading
from typing import Callable
from logging import getLogger

<<<<<<< HEAD
from openfl.component.straggler_handling_functions import StragglerHandlingPolicy
=======
import numpy as np

from openfl.component.straggler_handling_functions.straggler_handling_function import (
    StragglerHandlingFunction,
)
>>>>>>> 660ad325


class CutoffTimeBasedStragglerHandling(StragglerHandlingPolicy):
    def __init__(
        self, round_start_time=None, straggler_cutoff_time=np.inf, minimum_reporting=1, **kwargs
    ):
        if minimum_reporting <= 0:
            raise ValueError(f"minimum_reporting cannot be {minimum_reporting}")

        self.round_start_time = round_start_time
        self.straggler_cutoff_time = straggler_cutoff_time
        self.minimum_reporting = minimum_reporting
        self.__is_policy_applied_for_round = False
        self.logger = getLogger(__name__)

        if self.straggler_cutoff_time == np.inf:
            self.logger.warning(
                "CutoffTimeBasedStragglerHandling is disabled as straggler_cutoff_time "
                "is set to np.inf."
            )

    def reset_policy_for_round(self) -> None:
        """
        Reset policy variable for the next round.
        """
        self.__is_policy_applied_for_round = False

    def start_policy(self, callback: Callable) -> None:
        """
        Start time-based straggler handling policy for collaborator for
        a particular round.

        Args:
            callback: Callable
                Callback function for when straggler_cutoff_time elapses

        Returns:
            None
        """
        # If straggler_cutoff_time is set to infinite or
        # if the timer already expired for the current round do not start
        # the timer again until next round.
        if self.straggler_cutoff_time == np.inf or self.__is_policy_applied_for_round:
            return
        self.round_start_time = time.time()
        if hasattr(self, "timer"):
            self.timer.cancel()
            delattr(self, "timer")
        self.timer = threading.Timer(
            self.straggler_cutoff_time, callback,
        )
        self.timer.daemon = True
        self.timer.start()

    def straggler_cutoff_check(
        self, num_collaborators_done: int, num_all_collaborators: int,
    ) -> bool:
        """
        If minimum_reporting collaborators have reported results within
        straggler_cutoff_time then return True, otherwise False.

        Args:
            num_collaborators_done: int
                Number of collaborators finished.
            num_all_collaborators: int
                Total number of collaborators.

<<<<<<< HEAD
        Returns:
            bool
        """
        if not self.__straggler_time_expired():
            return False
        # Check if time has expired and policy is not applied
        elif self.__straggler_time_expired() and not self.__is_policy_applied_for_round:
            # Stop timer from restarting for current round and
            # if set to True wait for ALL collaborators instead of minimum_reporting
            self.__is_policy_applied_for_round = True
            # Check if minimum_reporting collaborators have reported results
            if self.__minimum_collaborators_reported(num_collaborators_done):
                self.logger.info(
                    f"{num_collaborators_done} collaborators reported results within "
                    "cutoff time. Applying cutoff policy and proceeding with end of round."
                )
                return True
            self.logger.info(
                "Disregarding straggler handling policy and waiting for ALL "
                f"{num_all_collaborators} collaborator(s) to report results."
            )
            return False
        # If straggler_cutoff_time is set to infinite,
        # OR
        # If minimum_reporting collaborators have not reported results within cutoff
        # time,
        # then disregard the policy and wait for ALL collaborators to report
        # results.
        elif (
            self.straggler_cutoff_time == np.inf
            or (self.__straggler_time_expired() and self.__is_policy_applied_for_round)
        ):
            return num_all_collaborators == num_collaborators_done
        # Something has gone, unhandled scenario, raising error.
        raise ValueError("Unhandled scenario")
=======
    def straggler_time_expired(self):
        return self.round_start_time is not None and (
            (time.time() - self.round_start_time) > self.straggler_cutoff_time
        )
>>>>>>> 660ad325

    def __straggler_time_expired(self) -> bool:
        """
        Determines if straggler_cutoff_time is elapsed.
        """
        return (
            self.round_start_time is not None
            and ((time.time() - self.round_start_time) > self.straggler_cutoff_time)
        )

<<<<<<< HEAD
    def __minimum_collaborators_reported(self, num_collaborators_done) -> bool:
        """
        If minimum required collaborators have reported results, then return True
        otherwise False.
        """
        return num_collaborators_done >= self.minimum_reporting
=======
    def straggler_cutoff_check(self, num_collaborators_done, all_collaborators=None):
        cutoff = self.straggler_time_expired() and self.minimum_collaborators_reported(
            num_collaborators_done
        )
        return cutoff
>>>>>>> 660ad325
<|MERGE_RESOLUTION|>--- conflicted
+++ resolved
@@ -8,15 +8,11 @@
 from typing import Callable
 from logging import getLogger
 
-<<<<<<< HEAD
-from openfl.component.straggler_handling_functions import StragglerHandlingPolicy
-=======
 import numpy as np
 
 from openfl.component.straggler_handling_functions.straggler_handling_function import (
     StragglerHandlingFunction,
 )
->>>>>>> 660ad325
 
 
 class CutoffTimeBasedStragglerHandling(StragglerHandlingPolicy):
@@ -84,7 +80,6 @@
             num_all_collaborators: int
                 Total number of collaborators.
 
-<<<<<<< HEAD
         Returns:
             bool
         """
@@ -120,12 +115,6 @@
             return num_all_collaborators == num_collaborators_done
         # Something has gone, unhandled scenario, raising error.
         raise ValueError("Unhandled scenario")
-=======
-    def straggler_time_expired(self):
-        return self.round_start_time is not None and (
-            (time.time() - self.round_start_time) > self.straggler_cutoff_time
-        )
->>>>>>> 660ad325
 
     def __straggler_time_expired(self) -> bool:
         """
@@ -136,17 +125,9 @@
             and ((time.time() - self.round_start_time) > self.straggler_cutoff_time)
         )
 
-<<<<<<< HEAD
     def __minimum_collaborators_reported(self, num_collaborators_done) -> bool:
         """
         If minimum required collaborators have reported results, then return True
         otherwise False.
         """
-        return num_collaborators_done >= self.minimum_reporting
-=======
-    def straggler_cutoff_check(self, num_collaborators_done, all_collaborators=None):
-        cutoff = self.straggler_time_expired() and self.minimum_collaborators_reported(
-            num_collaborators_done
-        )
-        return cutoff
->>>>>>> 660ad325
+        return num_collaborators_done >= self.minimum_reporting