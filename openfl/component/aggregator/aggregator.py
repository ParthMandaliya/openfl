--- conflicted
+++ resolved
@@ -609,7 +609,6 @@
             task_results.append(tensor_key)
 
         self.collaborator_tasks_results[task_key] = task_results
-<<<<<<< HEAD
 
         # Check if all tasks are completed by collaborator
         all_tasks = self.assigner.get_all_tasks_for_round(self.round_number)
@@ -625,8 +624,6 @@
         if all_tasks_completed:
             self.collaborators_done.append(collaborator_name)
 
-=======
->>>>>>> e87607be
         self._end_of_task_check(task_name)
 
     def _process_named_tensor(self, named_tensor, collaborator_name):
